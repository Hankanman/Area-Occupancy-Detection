--- conflicted
+++ resolved
@@ -22,15 +22,9 @@
 # Device information
 DEVICE_MANUFACTURER: Final = "Hankanman"
 DEVICE_MODEL: Final = "Area Occupancy Detector"
-<<<<<<< HEAD
 DEVICE_SW_VERSION: Final = "2025.11.1-pre1"
 CONF_VERSION: Final = 13  # Incremented for single-instance multi-device architecture
 CONF_VERSION_MINOR: Final = 0
-=======
-DEVICE_SW_VERSION: Final = "2025.11.1"
-CONF_VERSION: Final = 12
-CONF_VERSION_MINOR: Final = 1
->>>>>>> bf2e73ed
 HA_RECORDER_DAYS: Final = 10  # days
 
 # Multi-area architecture constants
