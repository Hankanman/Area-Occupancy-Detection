--- conflicted
+++ resolved
@@ -45,7 +45,6 @@
 
         # Update area baseline prior with forced recalculation
         area_baseline_prior = await coordinator.prior.update(force=True)
-<<<<<<< HEAD
 
         # Collect calculation details
         calculation_details = {
@@ -118,8 +117,6 @@
                     "note": f"Using default prior value of {area_baseline_prior}",
                 }
             )
-=======
->>>>>>> cb310348
 
         await coordinator.async_refresh()
 
@@ -157,7 +154,9 @@
         )
 
         # Update individual sensor likelihoods with forced recalculation
+        # Update individual sensor likelihoods with forced recalculation
         updated_count = await coordinator.entities.update_all_entity_likelihoods(
+            history_period, force=True
             history_period, force=True
         )
         await coordinator.async_refresh()
