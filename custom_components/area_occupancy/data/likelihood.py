"""Per-sensor likelihoods P(E|H) and P(E|¬H).

Computes *overlap* of each sensor's active intervals with the area's
ground-truth occupied intervals, giving informative likelihoods that
differ between H and ¬H.

For numeric sensors, uses statistical analysis to calculate likelihood
of sensor readings indicating occupancy based on historical patterns.
"""

from __future__ import annotations

import contextlib
from datetime import datetime, timedelta
import logging
from typing import TYPE_CHECKING, Any

from homeassistant.core import State
from homeassistant.util import dt as dt_util

from ..utils import (
    TimeInterval,
    get_states_from_recorder,
    states_to_intervals,
    validate_prob,
)

if TYPE_CHECKING:
    from ..coordinator import AreaOccupancyCoordinator

_LOGGER = logging.getLogger(__name__)

# Interval filtering thresholds to exclude anomalous data
MIN_INTERVAL_SECONDS = 10  # Exclude intervals shorter than 10 seconds (false triggers)
MAX_INTERVAL_SECONDS = (
    13 * 3600
)  # Exclude intervals longer than 13 hours (stuck sensors)

# Statistical significance thresholds for numeric sensors
MIN_OCCUPANCY_DELTA_THRESHOLD = 0.1  # Minimum meaningful occupancy delta
MIN_CONFIDENCE_THRESHOLD = 0.1  # Minimum statistical confidence required


# ─────────────────────────────────────────────────────────────────────────────
class Likelihood:
    """Learn conditional probabilities for binary and numeric sensors."""

    def __init__(
        self,
        coordinator: AreaOccupancyCoordinator,
        entity_id: str,
        active_states: list[str],
        default_prob_true: float,
        default_prob_false: float,
        weight: float,  # Keep weight for applying to calculated values
    ) -> None:
        """Initialize the Likelihood class."""
        self.entity_id = entity_id
        self.active_states = active_states
        self.default_prob_true = default_prob_true
        self.default_prob_false = default_prob_false
        self.weight = weight  # Store weight for applying to calculations
        self.days = coordinator.config.history.period
        self.history_enabled = coordinator.config.history.enabled
        self.hass = coordinator.hass
        self.coordinator = coordinator
        self.last_updated: datetime | None = None
        self.start_time: datetime | None = None
        self.end_time: datetime | None = None
        self.states: list[State] | None = None
        self.intervals: list[TimeInterval] | None = None
        self.active_seconds: int | None = None
        self.inactive_seconds: int | None = None
        self.active_ratio: float | None = None
        self.inactive_ratio: float | None = None
        self.cache_ttl = timedelta(hours=2)

        # Filtering statistics for anomaly detection
        self.total_on_intervals: int | None = None
        self.filtered_short_intervals: int | None = (
            None  # Count of intervals < MIN_INTERVAL_SECONDS
        )
        self.filtered_long_intervals: int | None = (
            None  # Count of intervals > MAX_INTERVAL_SECONDS
        )
        self.valid_intervals: int | None = (
            None  # Count of intervals used in calculation
        )
        self.max_filtered_duration_seconds: float | None = (
            None  # Longest filtered interval duration
        )

<<<<<<< HEAD
        # Numeric sensor statistics
        self.is_numeric_sensor = not bool(active_states)
        self.statistics_based_calculation = False

    @property
    def is_numeric(self) -> bool:
        """Check if this is a numeric sensor (no active_states defined)."""
        return self.is_numeric_sensor

    def _apply_weight_to_probability(self, prob: float, default_prob: float) -> float:
        """Apply weight to a probability value.

        Args:
            prob: Calculated probability
            default_prob: Default probability to use when calculated is very low

        Returns:
            Weighted probability

        """
        # Threshold for meaningful calculated data
        LOW_PROB_THRESHOLD = 0.05  # 5%

        if prob < LOW_PROB_THRESHOLD:
            # No meaningful calculated data - apply weight as multiplier to defaults
            weighted_prob = default_prob * self.weight
        else:
            # Good calculated data - apply weight as interpolation from neutral
            neutral_prob = 0.5
            weighted_prob = neutral_prob + (prob - neutral_prob) * self.weight

        # Final clamping to valid probability range
        return max(0.001, min(weighted_prob, 0.999))

=======
>>>>>>> 758a4159
    def _is_cache_valid(self) -> bool:
        """Check if the cached likelihood values are still valid.

        Returns:
            bool: True if cache is valid and fresh, False if needs recalculation

        """
        # If we don't have calculated values or timestamp, cache is invalid
        if (
            self.active_ratio is None
            or self.inactive_ratio is None
            or self.last_updated is None
        ):
            return False

        # Check if cache has expired based on TTL
        if (dt_util.utcnow() - self.last_updated) > self.cache_ttl:
            return False

        # Cache is valid
        return True

    @property
    def prob_given_true(self) -> float:
        """Return the probability of the sensor being active given the area is occupied."""

        calculated_prob = (
            self.active_ratio
            if self.active_ratio is not None
            else self.default_prob_true
        )

        return validate_prob(calculated_prob)

    @property
    def prob_given_false(self) -> float:
        """Return the probability of the sensor being active given the area is not occupied."""

        calculated_prob = (
            self.inactive_ratio
            if self.inactive_ratio is not None
            else self.default_prob_false
        )

        return validate_prob(calculated_prob)

    @property
    def prob_given_true_raw(self) -> float:
        """Return the raw calculated probability for prob_given_true."""
        return (
            self.active_ratio
            if self.active_ratio is not None
            else self.default_prob_true
        )

    @property
    def prob_given_false_raw(self) -> float:
        """Return the raw calculated probability for prob_given_false."""
        return (
            self.inactive_ratio
            if self.inactive_ratio is not None
            else self.default_prob_false
        )

    async def update(
        self, force: bool = False, history_period: int | None = None
    ) -> tuple[float, float]:
        """Return a likelihood, re-computing if the cache is stale or forced.

        Args:
            force: If True, bypass cache validation and force recalculation
            history_period: Period in days for historical data (overrides coordinator default)

        Returns:
            Tuple of (prob_given_true, prob_given_false) weighted values

        """
        if not self.history_enabled:
            return self.prob_given_true, self.prob_given_false  # type: ignore[return-value]

        # Check if we can use cached values
        if not force and self._is_cache_valid():
            _LOGGER.debug(
                "Using cached likelihood values for %s (last updated: %s)",
                self.entity_id,
                self.last_updated,
            )
            return self.prob_given_true, self.prob_given_false

        _LOGGER.debug(
            "Recalculating likelihood for %s (cache invalid or stale)", self.entity_id
        )

        try:
            # Use different calculation methods for numeric vs binary sensors
            if self.is_numeric:
                active_ratio, inactive_ratio = await self.calculate_numeric_likelihood(
                    history_period=history_period
                )
            else:
                active_ratio, inactive_ratio = await self.calculate(
                    history_period=history_period
                )
        except Exception:  # pragma: no cover
            _LOGGER.exception(
                "Likelihood calculation failed, using default %.2f",
                self.default_prob_true,
            )
            active_ratio = self.default_prob_true
            inactive_ratio = self.default_prob_false

        # Store the RAW calculated values
        self.active_ratio = active_ratio
        self.inactive_ratio = inactive_ratio
        self.last_updated = dt_util.utcnow()

        # Return the WEIGHTED values for immediate use
        return self.prob_given_true, self.prob_given_false

    async def calculate_numeric_likelihood(
        self, history_period: int | None = None
    ) -> tuple[float, float]:
        """Calculate likelihood for numeric sensors using statistical analysis.

        This method leverages the Statistics class calculations to determine
        P(sensor_indicates_occupancy|occupied) and P(sensor_indicates_occupancy|unoccupied).

        Args:
            history_period: Period in days for historical data (overrides coordinator default)

        Returns:
            Tuple of (prob_given_true, prob_given_false)

        """
        # Try to get statistics from the entity (if it has them)
        entity = None
        with contextlib.suppress(ValueError):
            entity = self.coordinator.entities.get_entity(self.entity_id)

        if not entity or not entity.statistics or not entity.statistics.statistics:
            _LOGGER.warning(
                "No statistics available for numeric sensor %s, using defaults",
                self.entity_id,
            )
            return self.default_prob_true, self.default_prob_false

        stats = entity.statistics.statistics

        # Check if we have sufficient data for meaningful calculations
        if (
            stats.occupied_samples < 50
            or stats.bounds_confidence < MIN_CONFIDENCE_THRESHOLD
        ):
            return self.default_prob_true, self.default_prob_false

        # Calculate likelihood based on occupancy delta and statistical distributions
        occupancy_delta = stats.occupancy_delta
        if (
            occupancy_delta is None
            or abs(occupancy_delta) < MIN_OCCUPANCY_DELTA_THRESHOLD
        ):
            return self.default_prob_true, self.default_prob_false

        # Determine sensor type for specialized calculations
        sensor_type = entity.statistics.sensor_type

        try:
            prob_given_true, prob_given_false = self._calculate_statistical_likelihood(
                stats, sensor_type, occupancy_delta
            )

            self.statistics_based_calculation = True

        except (ValueError, TypeError, ZeroDivisionError, AttributeError) as err:
            _LOGGER.warning(
                "Failed to calculate statistical likelihood for %s: %s",
                self.entity_id,
                err,
            )
            return self.default_prob_true, self.default_prob_false
        else:
            return prob_given_true, prob_given_false

    def _calculate_statistical_likelihood(
        self, stats, sensor_type: str, occupancy_delta: float
    ) -> tuple[float, float]:
        """Calculate likelihood using statistical distributions.

        Args:
            stats: NumericStatistics object with occupancy analysis
            sensor_type: Type of sensor (illuminance, humidity, temperature, etc.)
            occupancy_delta: Difference between occupied and unoccupied averages

        Returns:
            Tuple of (prob_given_true, prob_given_false)

        """
        std_dev = max(stats.std_dev, 0.1)  # Prevent division by zero

        # Calculate normalized effect sizes
        effect_size = abs(occupancy_delta) / std_dev

        # Base probabilities on statistical significance
        if effect_size < 0.5:  # Small effect
            base_prob_active_occupied = 0.15
            base_prob_active_unoccupied = 0.10
        elif effect_size < 1.0:  # Medium effect
            base_prob_active_occupied = 0.30
            base_prob_active_unoccupied = 0.15
        elif effect_size < 2.0:  # Large effect
            base_prob_active_occupied = 0.50
            base_prob_active_unoccupied = 0.20
        else:  # Very large effect
            base_prob_active_occupied = 0.70
            base_prob_active_unoccupied = 0.25

        # Apply sensor-specific adjustments
        if sensor_type == "illuminance":
            # For illuminance, occupancy typically means lower values (lights dimmed/off)
            if occupancy_delta < 0:  # Occupied is dimmer than unoccupied
                # Higher probability of "darkness" indicating occupancy
                prob_active_occupied = min(0.8, base_prob_active_occupied + 0.2)
                prob_active_unoccupied = max(0.05, base_prob_active_unoccupied - 0.05)
            else:  # Occupied is brighter than unoccupied (lights on)
                # Higher probability of "brightness" indicating occupancy
                prob_active_occupied = min(0.8, base_prob_active_occupied + 0.1)
                prob_active_unoccupied = max(0.05, base_prob_active_unoccupied)

        elif sensor_type == "humidity":
            # For humidity, occupancy typically means higher values (human presence, showers)
            if occupancy_delta > 0:  # Occupied is more humid
                # Higher probability of elevated humidity indicating occupancy
                prob_active_occupied = min(0.85, base_prob_active_occupied + 0.3)
                prob_active_unoccupied = max(0.03, base_prob_active_unoccupied - 0.02)
            else:  # Occupied is less humid (unusual)
                prob_active_occupied = base_prob_active_occupied
                prob_active_unoccupied = base_prob_active_unoccupied

        elif sensor_type == "temperature":
            # For temperature, occupancy typically means slightly higher values (body heat)
            if occupancy_delta > 0:  # Occupied is warmer
                # Higher probability of warming indicating occupancy
                prob_active_occupied = min(0.7, base_prob_active_occupied + 0.2)
                prob_active_unoccupied = max(0.05, base_prob_active_unoccupied - 0.03)
            else:  # Occupied is cooler (unusual but possible with AC)
                prob_active_occupied = base_prob_active_occupied
                prob_active_unoccupied = base_prob_active_unoccupied

        else:  # Generic sensor
            # Use base probabilities with confidence adjustment
            confidence_multiplier = min(1.5, stats.bounds_confidence + 0.5)
            prob_active_occupied = min(
                0.8, base_prob_active_occupied * confidence_multiplier
            )
            prob_active_unoccupied = max(
                0.02, base_prob_active_unoccupied / confidence_multiplier
            )

        # Apply sample size confidence adjustment
        sample_confidence = min(
            1.0, stats.occupied_samples / 200.0
        )  # Full confidence at 200+ samples
        prob_active_occupied = (
            self.default_prob_true * (1 - sample_confidence)
            + prob_active_occupied * sample_confidence
        )
        prob_active_unoccupied = (
            self.default_prob_false * (1 - sample_confidence)
            + prob_active_unoccupied * sample_confidence
        )

        # Final bounds checking
        prob_active_occupied = max(0.01, min(0.99, prob_active_occupied))
        prob_active_unoccupied = max(0.001, min(0.98, prob_active_unoccupied))

        return prob_active_occupied, prob_active_unoccupied

    async def calculate(self, history_period: int | None = None) -> tuple[float, float]:
        """Calculate the likelihood with anomaly filtering, considering only intervals within prior_intervals.

        Args:
            history_period: Period in days for historical data (overrides coordinator default)

        """
        _LOGGER.info("Likelihood calculation for %s", self.entity_id)
        # Use provided history_period or fall back to coordinator default
        days_to_use = history_period if history_period is not None else self.days
        self.start_time = dt_util.utcnow() - timedelta(days=days_to_use)
        self.end_time = dt_util.utcnow()

        states = await get_states_from_recorder(
            self.hass, self.entity_id, self.start_time, self.end_time
        )

        prior_intervals = self.coordinator.prior.prior_intervals

        active_ratio = self.default_prob_true
        inactive_ratio = self.default_prob_false

        # Initialize filtering statistics
        self.total_on_intervals = 0
        self.filtered_short_intervals = 0
        self.filtered_long_intervals = 0
        self.valid_intervals = 0
        self.max_filtered_duration_seconds = None

        # Debug logging
        _LOGGER.debug(
            "Likelihood calculation for %s: states=%d, prior_intervals=%d",
            self.entity_id,
            len(states) if states else 0,
            len(prior_intervals),
        )

        if states and prior_intervals:
            intervals = await states_to_intervals(
                [s for s in states if isinstance(s, State)],
                self.start_time,
                self.end_time,
            )

            # Apply anomaly filtering to intervals first
            filtered_intervals = []
            for interval in intervals:
                if interval["state"] in self.active_states:
                    self.total_on_intervals += 1
                    duration_seconds = (
                        interval["end"] - interval["start"]
                    ).total_seconds()

                    if duration_seconds < MIN_INTERVAL_SECONDS:
                        self.filtered_short_intervals += 1
                        _LOGGER.debug(
                            "Likelihood %s: Filtered short interval (%.1fs) from %s to %s",
                            self.entity_id,
                            duration_seconds,
                            interval["start"],
                            interval["end"],
                        )
                    elif duration_seconds > MAX_INTERVAL_SECONDS:
                        self.filtered_long_intervals += 1
                        # Track the maximum filtered duration
                        if (
                            self.max_filtered_duration_seconds is None
                            or duration_seconds > self.max_filtered_duration_seconds
                        ):
                            self.max_filtered_duration_seconds = duration_seconds
                        _LOGGER.debug(
                            "Likelihood %s: Filtered long interval (%.1fh) from %s to %s",
                            self.entity_id,
                            duration_seconds / 3600,
                            interval["start"],
                            interval["end"],
                        )
                    else:
                        # Valid interval - keep it for calculation
                        filtered_intervals.append(interval)
                        self.valid_intervals += 1
                else:
                    # Keep non-active intervals for calculation (they don't get filtered)
                    filtered_intervals.append(interval)

            # Log filtering results
            if self.filtered_short_intervals > 0 or self.filtered_long_intervals > 0:
                _LOGGER.info(
                    "Likelihood %s: Filtered %d short and %d long intervals, kept %d valid active intervals",
                    self.entity_id,
                    self.filtered_short_intervals,
                    self.filtered_long_intervals,
                    self.valid_intervals,
                )

            # Calculate total analysis period
            total_seconds = (self.end_time - self.start_time).total_seconds()

            # Calculate occupied time (sum of prior intervals)
            occupied_seconds = sum(
                (interval["end"] - interval["start"]).total_seconds()
                for interval in prior_intervals
            )

            # Calculate not-occupied time
            not_occupied_seconds = total_seconds - occupied_seconds

            if occupied_seconds > 0 and not_occupied_seconds > 0:
                # Filter intervals by overlap with prior intervals
                def interval_overlaps_prior(interval):
                    """Return True if the interval overlaps any prior interval."""
                    for prior in prior_intervals:
                        if (
                            interval["end"] > prior["start"]
                            and interval["start"] < prior["end"]
                        ):
                            return True
                    return False

                # Split filtered intervals into occupied and not-occupied periods
                occupied_active_seconds = 0
                not_occupied_active_seconds = 0

                for interval in filtered_intervals:
                    duration = (interval["end"] - interval["start"]).total_seconds()

                    if interval["state"] in self.active_states:
                        if interval_overlaps_prior(interval):
                            occupied_active_seconds += duration
                        else:
                            not_occupied_active_seconds += duration

                # Calculate the raw likelihoods as pure probabilities
                active_ratio = (
                    occupied_active_seconds / occupied_seconds
                )  # P(active|occupied)
                inactive_ratio = (
                    not_occupied_active_seconds / not_occupied_seconds
                )  # P(active|not_occupied)

                # Don't clamp here - let the weighting function handle low values
                # Only ensure they're not negative or greater than 1
                active_ratio = max(0.0, min(active_ratio, 1.0))
                inactive_ratio = max(0.0, min(inactive_ratio, 1.0))

        # Store raw probabilities (these are the pure calculated values)
        self.active_ratio = active_ratio
        self.inactive_ratio = inactive_ratio

        # Return the RAW values (weighting happens in properties)
        return active_ratio, inactive_ratio

    # ------------------------------------------------------------------ #
    def to_dict(self) -> dict[str, Any]:
        """Convert likelihood to dictionary for storage."""
        return {
            # Store raw calculated values, not weighted ones
            "prob_given_true": self.prob_given_true_raw,
            "prob_given_false": self.prob_given_false_raw,
            "last_updated": (
                self.last_updated.isoformat() if self.last_updated else None
            ),
            # Store filtering statistics
            "total_on_intervals": self.total_on_intervals,
            "filtered_short_intervals": self.filtered_short_intervals,
            "filtered_long_intervals": self.filtered_long_intervals,
            "valid_intervals": self.valid_intervals,
            "max_filtered_duration_seconds": self.max_filtered_duration_seconds,
            # Store numeric sensor metadata
            "is_numeric_sensor": self.is_numeric_sensor,
            "statistics_based_calculation": getattr(
                self, "statistics_based_calculation", False
            ),
        }

    # ------------------------------------------------------------------ #
    @classmethod
    def from_dict(
        cls,
        data: dict[str, Any],
        coordinator: AreaOccupancyCoordinator,
        entity_id: str,
        active_states: list[str],
        default_prob_true: float,
        default_prob_false: float,
        weight: float,
    ) -> Likelihood:
        """Create likelihood from dictionary."""
        likelihood = cls(
            coordinator=coordinator,
            entity_id=entity_id,
            active_states=active_states,
            default_prob_true=default_prob_true,
            default_prob_false=default_prob_false,
            weight=weight,
        )
        # Now we're correctly storing raw values as raw
        likelihood.active_ratio = data["prob_given_true"]  # Raw values
        likelihood.inactive_ratio = data["prob_given_false"]  # Raw values
        likelihood.last_updated = (
            datetime.fromisoformat(data["last_updated"])
            if data["last_updated"]
            else None
        )
        # Load filtering statistics (with backward compatibility)
        likelihood.total_on_intervals = data.get("total_on_intervals")
        likelihood.filtered_short_intervals = data.get("filtered_short_intervals")
        likelihood.filtered_long_intervals = data.get("filtered_long_intervals")
        likelihood.valid_intervals = data.get("valid_intervals")
        likelihood.max_filtered_duration_seconds = data.get(
            "max_filtered_duration_seconds"
        )
        # Load numeric sensor metadata
        likelihood.is_numeric_sensor = data.get(
            "is_numeric_sensor", not bool(active_states)
        )
        likelihood.statistics_based_calculation = data.get(
            "statistics_based_calculation", False
        )
        return likelihood<|MERGE_RESOLUTION|>--- conflicted
+++ resolved
@@ -90,7 +90,6 @@
             None  # Longest filtered interval duration
         )
 
-<<<<<<< HEAD
         # Numeric sensor statistics
         self.is_numeric_sensor = not bool(active_states)
         self.statistics_based_calculation = False
@@ -100,33 +99,6 @@
         """Check if this is a numeric sensor (no active_states defined)."""
         return self.is_numeric_sensor
 
-    def _apply_weight_to_probability(self, prob: float, default_prob: float) -> float:
-        """Apply weight to a probability value.
-
-        Args:
-            prob: Calculated probability
-            default_prob: Default probability to use when calculated is very low
-
-        Returns:
-            Weighted probability
-
-        """
-        # Threshold for meaningful calculated data
-        LOW_PROB_THRESHOLD = 0.05  # 5%
-
-        if prob < LOW_PROB_THRESHOLD:
-            # No meaningful calculated data - apply weight as multiplier to defaults
-            weighted_prob = default_prob * self.weight
-        else:
-            # Good calculated data - apply weight as interpolation from neutral
-            neutral_prob = 0.5
-            weighted_prob = neutral_prob + (prob - neutral_prob) * self.weight
-
-        # Final clamping to valid probability range
-        return max(0.001, min(weighted_prob, 0.999))
-
-=======
->>>>>>> 758a4159
     def _is_cache_valid(self) -> bool:
         """Check if the cached likelihood values are still valid.
 
