"""Database schema and functions to interact with the database."""

from __future__ import annotations

# Standard library imports
from contextlib import contextmanager, suppress
from datetime import datetime, timedelta
import logging
import os
from pathlib import Path
import shutil
import time
from typing import TYPE_CHECKING, Any

# Third-party imports
from filelock import FileLock, Timeout
import sqlalchemy as sa
from sqlalchemy import (
    Boolean,
    Column,
    DateTime,
    Float,
    ForeignKey,
    Index,
    Integer,
    MetaData,
    String,
    UniqueConstraint,
    create_engine,
    func,
    text,
)
from sqlalchemy.exc import (
    DataError,
    OperationalError,
    ProgrammingError,
    SQLAlchemyError,
)
from sqlalchemy.orm import declarative_base, relationship, sessionmaker

# Home Assistant imports
from homeassistant.components.recorder.history import get_significant_states
from homeassistant.core import State
from homeassistant.exceptions import HomeAssistantError
from homeassistant.helpers.recorder import get_instance
from homeassistant.util import dt as dt_util

# Local imports
from .const import (
    CONF_VERSION,
    DEFAULT_BACKUP_INTERVAL_HOURS,
    DEFAULT_ENABLE_AUTO_RECOVERY,
    DEFAULT_ENABLE_PERIODIC_BACKUPS,
    DEFAULT_MAX_RECOVERY_ATTEMPTS,
    MAX_INTERVAL_SECONDS,
    MAX_PROBABILITY,
    MAX_WEIGHT,
    MIN_INTERVAL_SECONDS,
    MIN_PROBABILITY,
    MIN_WEIGHT,
    RETENTION_DAYS,
)

if TYPE_CHECKING:
    from sqlalchemy.orm import DeclarativeBase

    from .coordinator import AreaOccupancyCoordinator

    Base = DeclarativeBase
    Areas = "Areas"
    Entities = "Entities"
    Priors = "Priors"
    Intervals = "Intervals"
else:
    Base = declarative_base()

_LOGGER = logging.getLogger(__name__)

# States to exclude from intervals
INVALID_STATES = {"unknown", "unavailable", None, "", "NaN"}

DEFAULT_AREA_PRIOR = 0.15
DEFAULT_ENTITY_WEIGHT = 0.85
DEFAULT_ENTITY_PROB_GIVEN_TRUE = 0.8
DEFAULT_ENTITY_PROB_GIVEN_FALSE = 0.05
DB_NAME = "area_occupancy.db"

# Database metadata for Core access
metadata = MetaData()

# Database schema version for migrations
DB_VERSION = 3


class AreaOccupancyDB:
    """A class to manage area occupancy database operations."""

    def __init__(
        self,
        coordinator: AreaOccupancyCoordinator,
    ):
        """Initialize SQLite storage.

        Args:
            coordinator: AreaOccupancyCoordinator instance

        """
        self.coordinator = coordinator
        # config_entry is always present in a properly initialized coordinator
        if coordinator.config_entry is None:
            raise ValueError("Coordinator config_entry cannot be None")
        self.conf_version = coordinator.config_entry.data.get("version", CONF_VERSION)
        self.hass = coordinator.hass
        self.storage_path = (
            Path(self.hass.config.config_dir) / ".storage" if self.hass else None
        )
        self.db_path = self.storage_path / DB_NAME if self.storage_path else None

        # Database recovery configuration - use standard constants
        self.enable_auto_recovery = DEFAULT_ENABLE_AUTO_RECOVERY
        self.max_recovery_attempts = DEFAULT_MAX_RECOVERY_ATTEMPTS
        self.enable_periodic_backups = DEFAULT_ENABLE_PERIODIC_BACKUPS
        self.backup_interval_hours = DEFAULT_BACKUP_INTERVAL_HOURS

        self.engine = create_engine(
            f"sqlite:///{self.db_path}",
            echo=False,
            pool_pre_ping=True,
            poolclass=sa.pool.NullPool,
            connect_args={
                "check_same_thread": False,
                "timeout": 10,
            },
        )

        # Ensure storage directory exists
        if self.storage_path:
            self.storage_path.mkdir(exist_ok=True)

        # Create session maker
        self._session_maker = sessionmaker(bind=self.engine)
        # Debounce timestamps
        self._last_area_save_ts: float = 0.0
        self._last_entities_save_ts: float = 0.0
        self._save_debounce_seconds: float = 1.5

        # Create model classes dictionary for ORM
        self.model_classes = {
            "Areas": self.Areas,
            "Entities": self.Entities,
            "Priors": self.Priors,
            "Intervals": self.Intervals,
            "Metadata": self.Metadata,
        }

        # Initialize database lock path
        self._lock_path = (
            self.storage_path / (DB_NAME + ".lock") if self.storage_path else None
        )

        # Auto-initialize database in test environments
        if os.getenv("AREA_OCCUPANCY_AUTO_INIT_DB") == "1":
            self.initialize_database()

    def initialize_database(self) -> None:
        """Initialize the database by checking if it exists and creating it if needed.

        This method performs blocking I/O operations.
        In production environments, it should be called via
        hass.async_add_executor_job() to avoid blocking the event loop.
        In test environments (when AREA_OCCUPANCY_AUTO_INIT_DB=1 is set),
        this method may be called directly.
        """
        # Check if database exists and initialize if needed
        self._ensure_db_exists()

    @contextmanager
    def get_session(self) -> Any:
        """Get a database session with automatic cleanup.

        Yields:
            Session: A SQLAlchemy session

        Example:
            with self.get_session() as session:
                result = session.query(self.Areas).first()

        """
        session = self._session_maker()
        try:
            yield session
        except Exception:
            session.rollback()
            raise
        finally:
            session.close()

    @contextmanager
    def get_locked_session(self, timeout: int = 30) -> Any:
        """Get a database session with file locking to prevent concurrent access.

        Args:
            timeout: Maximum time to wait for lock acquisition in seconds

        Yields:
            Session: A SQLAlchemy session protected by file lock

        Example:
            with self.get_locked_session() as session:
                result = session.query(self.Areas).first()

        """
        if not self._lock_path:
            # Fallback to regular session if no lock path available
            with self.get_session() as session:
                yield session
            return

        try:
            with (
                FileLock(self._lock_path, timeout=timeout),
                self.get_session() as session,
            ):
                yield session
        except Timeout as e:
            _LOGGER.error("Database lock timeout after %d seconds: %s", timeout, e)
            raise HomeAssistantError(
                f"Database is busy, please try again later: {e}"
            ) from e

    # Table properties for cleaner access
    @property
    def areas(self) -> Any:
        """Get the areas table."""
        return self.Areas.__table__

    @property
    def entities(self) -> Any:
        """Get the entities table."""
        return self.Entities.__table__

    @property
    def intervals(self) -> Any:
        """Get the intervals table."""
        return self.Intervals.__table__

    @property
    def priors(self) -> Any:
        """Get the priors table."""
        return self.Priors.__table__

    @property
    def metadata(self) -> Any:
        """Get the metadata table."""
        return self.Metadata.__table__

    class Areas(Base):
        """A table to store the area occupancy information."""

        __tablename__ = "areas"
        entry_id = Column(String, primary_key=True)
        area_name = Column(String, nullable=False)
        area_id = Column(String, nullable=False)
        purpose = Column(String, nullable=False)
        threshold = Column(Float, nullable=False)
        area_prior = Column(
            Float(precision=10),
            nullable=False,
            default=DEFAULT_AREA_PRIOR,
            server_default=str(DEFAULT_AREA_PRIOR),
        )
        created_at = Column(
            DateTime(timezone=True), nullable=False, default=dt_util.utcnow
        )
        updated_at = Column(
            DateTime(timezone=True), nullable=False, default=dt_util.utcnow
        )
        entities = relationship("Entities", back_populates="area")
        priors = relationship("Priors", back_populates="area")

        def to_dict(self) -> dict[str, Any]:
            """Convert the ORM object to a dictionary."""
            return {
                "entry_id": self.entry_id,
                "area_name": self.area_name,
                "area_id": self.area_id,
                "purpose": self.purpose,
                "threshold": self.threshold,
                "area_prior": self.area_prior,
                "created_at": self.created_at,
                "updated_at": self.updated_at,
            }

        @classmethod
        def from_dict(cls, data: dict[str, Any]) -> Any:
            """Create an Areas instance from a dictionary."""
            # Handle area_id fallback - use entry_id if area_id is None or empty
            area_id = data.get("area_id")
            if not area_id:
                area_id = data["entry_id"]

            return cls(
                entry_id=data["entry_id"],
                area_name=data["area_name"],
                area_id=area_id,
                purpose=data["purpose"],
                threshold=data["threshold"],
                area_prior=data.get("area_prior", DEFAULT_AREA_PRIOR),
                created_at=data.get("created_at", dt_util.utcnow()),
                updated_at=data.get("updated_at", dt_util.utcnow()),
            )

    class Entities(Base):
        """A table to store the entity information."""

        __tablename__ = "entities"
        entry_id = Column(String, ForeignKey("areas.entry_id"), primary_key=True)
        area_name = Column(String, nullable=False)  # Added for multi-area support
        entity_id = Column(String, primary_key=True)
        entity_type = Column(String, nullable=False)
        weight = Column(Float, nullable=False, default=DEFAULT_ENTITY_WEIGHT)
        prob_given_true = Column(
            Float, nullable=False, default=DEFAULT_ENTITY_PROB_GIVEN_TRUE
        )
        prob_given_false = Column(
            Float, nullable=False, default=DEFAULT_ENTITY_PROB_GIVEN_FALSE
        )
        last_updated = Column(
            DateTime(timezone=True), nullable=False, default=dt_util.utcnow
        )
        created_at = Column(
            DateTime(timezone=True), nullable=False, default=dt_util.utcnow
        )
        is_decaying = Column(Boolean, nullable=False, default=False)
        decay_start = Column(DateTime(timezone=True), nullable=True)
        evidence = Column(Boolean, nullable=False, default=False)
        intervals = relationship("Intervals", back_populates="entity")
        area = relationship("Areas", back_populates="entities")

        __table_args__ = (
            Index("idx_entities_entry", "entry_id"),
            Index("idx_entities_type", "entry_id", "entity_type"),
            Index("idx_entities_area", "area_name"),
        )

        def to_dict(self) -> dict[str, Any]:
            """Convert the ORM object to a dictionary."""
            return {
                "entry_id": self.entry_id,
                "area_name": getattr(
                    self, "area_name", None
                ),  # Handle existing rows that may not have area_name
                "entity_id": self.entity_id,
                "entity_type": self.entity_type,
                "weight": self.weight,
                "prob_given_true": self.prob_given_true,
                "prob_given_false": self.prob_given_false,
                "last_updated": self.last_updated,
                "created_at": self.created_at,
                "is_decaying": self.is_decaying,
                "decay_start": self.decay_start,
                "evidence": self.evidence,
            }

        @classmethod
        def from_dict(cls, data: dict[str, Any]) -> Any:
            """Create an Entities instance from a dictionary."""
            return cls(
                entry_id=data["entry_id"],
                area_name=data.get(
                    "area_name", ""
                ),  # Default to empty string if not provided (for backward compatibility)
                entity_id=data["entity_id"],
                entity_type=data["entity_type"],
                weight=data.get("weight", DEFAULT_ENTITY_WEIGHT),
                prob_given_true=data.get(
                    "prob_given_true", DEFAULT_ENTITY_PROB_GIVEN_TRUE
                ),
                prob_given_false=data.get(
                    "prob_given_false", DEFAULT_ENTITY_PROB_GIVEN_FALSE
                ),
                last_updated=data.get("last_updated", dt_util.utcnow()),
                created_at=data.get("created_at", dt_util.utcnow()),
                is_decaying=data.get("is_decaying", False),
                decay_start=data.get("decay_start"),
                evidence=data.get("evidence", False),
            )

    class Priors(Base):
        """A table to store the area time priors."""

        __tablename__ = "priors"
        entry_id = Column(String, ForeignKey("areas.entry_id"), primary_key=True)
        day_of_week = Column(Integer, primary_key=True)
        time_slot = Column(Integer, primary_key=True)
        prior_value = Column(Float, nullable=False)
        data_points = Column(Integer, nullable=False)
        last_updated = Column(
            DateTime(timezone=True), nullable=False, default=dt_util.utcnow
        )
        area = relationship("Areas", back_populates="priors")

        __table_args__ = (
            Index("idx_priors_entry", "entry_id"),
            Index("idx_priors_day_slot", "day_of_week", "time_slot"),
            Index("idx_priors_last_updated", "last_updated"),
        )

        def to_dict(self) -> dict[str, Any]:
            """Convert the ORM object to a dictionary."""
            return {
                "entry_id": self.entry_id,
                "day_of_week": self.day_of_week,
                "time_slot": self.time_slot,
                "prior_value": self.prior_value,
                "data_points": self.data_points,
                "last_updated": self.last_updated,
            }

        @classmethod
        def from_dict(cls, data: dict[str, Any]) -> Any:
            """Create a Priors instance from a dictionary."""
            return cls(
                entry_id=data["entry_id"],
                day_of_week=data["day_of_week"],
                time_slot=data["time_slot"],
                prior_value=data["prior_value"],
                data_points=data["data_points"],
                last_updated=data.get("last_updated", dt_util.utcnow()),
            )

    class Intervals(Base):
        """A table to store the state intervals."""

        __tablename__ = "intervals"
        id = Column(Integer, primary_key=True)
        entity_id = Column(String, ForeignKey("entities.entity_id"), nullable=False)
        state = Column(String, nullable=False)
        start_time = Column(DateTime(timezone=True), nullable=False)
        end_time = Column(DateTime(timezone=True), nullable=False)
        duration_seconds = Column(Float, nullable=False)
        created_at = Column(
            DateTime(timezone=True), nullable=False, default=dt_util.utcnow
        )
        entity = relationship("Entities", back_populates="intervals")

        # Add unique constraint on (entity_id, start_time, end_time)
        __table_args__ = (
            UniqueConstraint(
                "entity_id", "start_time", "end_time", name="uq_intervals_entity_time"
            ),
            # Performance indexes
            Index("idx_intervals_entity", "entity_id"),
            Index("idx_intervals_entity_time", "entity_id", "start_time", "end_time"),
            Index("idx_intervals_start_time", "start_time"),
            Index("idx_intervals_end_time", "end_time"),
        )

        def to_dict(self) -> dict[str, Any]:
            """Convert the ORM object to a dictionary."""
            return {
                "id": self.id,
                "entity_id": self.entity_id,
                "state": self.state,
                "start_time": self.start_time,
                "end_time": self.end_time,
                "duration_seconds": self.duration_seconds,
                "created_at": self.created_at,
            }

        @classmethod
        def from_dict(cls, data: dict[str, Any]) -> Any:
            """Create an Intervals instance from a dictionary."""
            return cls(
                entity_id=data["entity_id"],
                state=data["state"],
                start_time=data["start_time"],
                end_time=data["end_time"],
                duration_seconds=data["duration_seconds"],
                created_at=data["created_at"],
            )

    class Metadata(Base):
        """A table to store the metadata."""

        __tablename__ = "metadata"
        key = Column(String, primary_key=True)
        value = Column(String, nullable=False)

    def _ensure_db_exists(self) -> None:
        """Check if the database exists and initialize it if needed.

        NOTE: This method only performs FAST validation (file existence and SQLite header).
        Heavy integrity checks are deferred to background tasks to avoid blocking startup.
        """
        try:
            # Fast validation: only check if file exists and has valid SQLite header
            if self.db_path and self.db_path.exists():
                # Quick check: read first 16 bytes to validate SQLite format
                try:
                    with open(self.db_path, "rb") as f:
                        header = f.read(16)
                        if not header.startswith(b"SQLite format 3"):
                            _LOGGER.warning(
                                "Database file is not a valid SQLite database, will be recreated"
                            )
                            self.delete_db()
                        else:
                            # File exists and is valid SQLite - verify tables exist
                            _LOGGER.debug("Database file found, verifying tables exist")
                except (OSError, PermissionError) as e:
                    _LOGGER.warning("Cannot read database file: %s, will recreate", e)
                    # Will create new database below

            # Always verify that all required tables exist
            # This prevents race conditions when multiple instances start simultaneously
            if not self._verify_all_tables_exist():
                _LOGGER.debug("Not all tables exist, initializing database")
                self.init_db()
                self.set_db_version()
            else:
                # Tables exist - verify schema is up to date
                self._ensure_schema_up_to_date()
        except sa.exc.SQLAlchemyError as e:
            # Check if this is a corruption error
            if self.is_database_corrupted(e):
                _LOGGER.warning(
                    "Database may be corrupted (error: %s), will attempt recovery in background",
                    e,
                )
                # Don't block startup - will attempt recovery in background
                # Just log and continue
            else:
                # Database doesn't exist or is not initialized, create it
                _LOGGER.debug(
                    "Database error during table check, initializing database: %s", e
                )
                try:
                    self.init_db()
                    self.set_db_version()
                except (sa.exc.SQLAlchemyError, OSError, RuntimeError):
                    # If initialization fails, log and continue
                    # Will attempt recovery in background
                    _LOGGER.debug(
                        "Database initialization failed, will attempt recovery"
                    )

    def check_database_integrity(self) -> bool:
        """Check if the database is healthy and not corrupted.

        Returns:
            bool: True if database is healthy, False if corrupted

        """
        try:
            with self.engine.connect() as conn:
                # Run SQLite integrity check
                result = conn.execute(text("PRAGMA integrity_check")).fetchone()
                if result and result[0] == "ok":
                    _LOGGER.debug("Database integrity check passed")
                    return True
                _LOGGER.error("Database integrity check failed: %s", result)
                return False
        except (sa.exc.SQLAlchemyError, OSError, PermissionError) as e:
            _LOGGER.error("Failed to run database integrity check: %s", e)
            return False

    def check_database_accessibility(self) -> bool:
        """Check if the database file is accessible and readable.

        Returns:
            bool: True if database is accessible, False otherwise

        """
        if not self.db_path or not self.db_path.exists():
            return False

        try:
            # Try to open the file to check if it's readable
            with open(self.db_path, "rb") as f:
                # Read first few bytes to check if file is accessible
                header = f.read(16)
                if not header.startswith(b"SQLite format 3"):
                    _LOGGER.error("Database file is not a valid SQLite database")
                    return False
        except (OSError, PermissionError, FileNotFoundError) as e:
            _LOGGER.error("Database file is not accessible: %s", e)
            return False
        else:
            return True

    def _verify_all_tables_exist(self) -> bool:
        """Verify all required tables exist in the database.

        Returns:
            bool: True if all required tables exist, False otherwise
        """
        required_tables = {"areas", "entities", "intervals", "priors", "metadata"}
        try:
            with self.engine.connect() as conn:
                result = conn.execute(
                    text("SELECT name FROM sqlite_master WHERE type='table'")
                )
                existing_tables = {row[0] for row in result}
                return required_tables.issubset(existing_tables)
        except sa.exc.SQLAlchemyError:
            return False

    def _ensure_schema_up_to_date(self) -> None:
        """Ensure database schema is up to date by adding missing columns."""
        try:
            inspector = sa.inspect(self.engine)

            # Check if entities table has area_name column
            if "entities" in inspector.get_table_names():
                columns = [col["name"] for col in inspector.get_columns("entities")]
                if "area_name" not in columns:
                    _LOGGER.info("Adding area_name column to entities table")
                    with self.get_session() as session:
                        session.execute(
                            text("ALTER TABLE entities ADD COLUMN area_name TEXT")
                        )
                        session.commit()
                        _LOGGER.info(
                            "Successfully added area_name column to entities table"
                        )
        except (SQLAlchemyError, OSError, RuntimeError) as e:
            _LOGGER.warning("Error updating database schema: %s", e)

    def is_database_corrupted(self, error: Exception) -> bool:
        """Check if an error indicates database corruption.

        Args:
            error: The exception that occurred

        Returns:
            bool: True if the error indicates corruption, False otherwise

        """
        error_str = str(error).lower()
        corruption_indicators = [
            "database disk image is malformed",
            "corrupted",
            "file is not a database",
            "database or disk is full",
            "database is locked",
            "unable to open database file",
        ]

        return any(indicator in error_str for indicator in corruption_indicators)

    def attempt_database_recovery(self) -> bool:
        """Attempt to recover from database corruption.

        Returns:
            bool: True if recovery was successful, False otherwise

        """
        _LOGGER.warning("Attempting database recovery from corruption")

        try:
            # First, try to close all connections and recreate engine
            self.engine.dispose()

            # Try to enable WAL mode and run recovery
            temp_engine = create_engine(
                f"sqlite:///{self.db_path}",
                echo=False,
                pool_pre_ping=True,
                connect_args={
                    "check_same_thread": False,
                    "timeout": 60,  # Longer timeout for recovery
                },
            )

            with temp_engine.connect() as conn:
                # Try to enable WAL mode
                with suppress(Exception):
                    conn.execute(text("PRAGMA journal_mode=WAL"))

                # Try to run recovery
                with suppress(Exception):
                    conn.execute(text("PRAGMA wal_checkpoint(TRUNCATE)"))

                # Test if we can read from the database
                result = conn.execute(
                    text("SELECT name FROM sqlite_master WHERE type='table' LIMIT 1")
                ).fetchone()

                if result:
                    _LOGGER.info("Database recovery successful, database is readable")
                    # Replace the engine with the recovered one
                    self.engine = temp_engine
                    self._session_maker = sessionmaker(bind=self.engine)
                    return True
                _LOGGER.error("Database recovery failed, no tables found")
                return False

        except (sa.exc.SQLAlchemyError, OSError, PermissionError) as e:
            _LOGGER.error("Database recovery failed: %s", e)
            return False

    def backup_database(self) -> bool:
        """Create a backup of the current database.

        Returns:
            bool: True if backup was successful, False otherwise

        """
        if not self.db_path or not self.db_path.exists():
            return False

        try:
            backup_path = self.db_path.with_suffix(".db.backup")

            shutil.copy2(self.db_path, backup_path)
            _LOGGER.info("Database backup created at %s", backup_path)
        except (OSError, PermissionError, shutil.Error) as e:
            _LOGGER.error("Failed to create database backup: %s", e)
            return False
        else:
            return True

    def restore_database_from_backup(self) -> bool:
        """Restore database from backup if available.

        Returns:
            bool: True if restore was successful, False otherwise

        """
        if not self.db_path:
            return False

        backup_path = self.db_path.with_suffix(".db.backup")
        if not backup_path.exists():
            _LOGGER.warning("No backup found at %s", backup_path)
            return False

        try:
            # Close current engine
            self.engine.dispose()

            shutil.copy2(backup_path, self.db_path)

            # Recreate engine
            self.engine = create_engine(
                f"sqlite:///{self.db_path}",
                echo=False,
                pool_pre_ping=True,
                connect_args={
                    "check_same_thread": False,
                    "timeout": 30,
                },
            )
            self._session_maker = sessionmaker(bind=self.engine)

            _LOGGER.info("Database restored from backup")

        except (OSError, PermissionError, shutil.Error, sa.exc.SQLAlchemyError) as e:
            _LOGGER.error("Failed to restore database from backup: %s", e)
            return False
        else:
            return True

    def handle_database_corruption(self) -> bool:
        """Handle database corruption with automatic recovery attempts.

        Returns:
            bool: True if database is now healthy, False if all recovery attempts failed

        """
        if not self.enable_auto_recovery:
            _LOGGER.error("Database corruption detected but auto-recovery is disabled")
            return False

        _LOGGER.error("Database corruption detected, attempting recovery")

        # First, try to create a backup if possible
        if self.enable_periodic_backups:
            self.backup_database()

        # Try database recovery first
        if self.attempt_database_recovery():
            if self.check_database_integrity():
                _LOGGER.info("Database recovery successful")
                return True

        # If recovery failed, try to restore from backup
        if self.enable_periodic_backups and self.restore_database_from_backup():
            if self.check_database_integrity():
                _LOGGER.info("Database restore from backup successful")
                return True

        # If all else fails, delete and recreate the database
        _LOGGER.warning("All recovery attempts failed, recreating database")
        try:
            self.delete_db()
            self.init_db()
            self.set_db_version()
            _LOGGER.info("Database recreated successfully")
        except (sa.exc.SQLAlchemyError, OSError, PermissionError) as e:
            _LOGGER.error("Failed to recreate database: %s", e)
            return False
        else:
            return True

    def periodic_health_check(self) -> bool:
        """Perform periodic database health check and maintenance.

        Health checks are performed during analysis cycles.

        Returns:
            bool: True if database is healthy, False if issues were found

        """
        try:
            # Check database integrity
            if not self.check_database_integrity():
                _LOGGER.warning("Periodic health check found database corruption")
                if self.handle_database_corruption():
                    _LOGGER.info("Database recovered during periodic health check")
                    return True
                _LOGGER.error("Failed to recover database during periodic health check")
                return False

            # Create periodic backup if enabled
            if self.enable_periodic_backups and self.db_path:
                backup_path = self.db_path.with_suffix(".db.backup")
                backup_interval_seconds = self.backup_interval_hours * 3600
                if (
                    not backup_path.exists()
                    or (time.time() - backup_path.stat().st_mtime)
                    > backup_interval_seconds
                ):
                    if self.backup_database():
                        _LOGGER.debug("Periodic database backup created")
                    else:
                        _LOGGER.warning("Failed to create periodic database backup")

            # Run database maintenance
            with suppress(Exception), self.engine.connect() as conn:
                # Optimize database
                conn.execute(text("PRAGMA optimize"))
                # Update statistics
                conn.execute(text("ANALYZE"))
                _LOGGER.debug("Database maintenance completed")

        except (sa.exc.SQLAlchemyError, OSError, PermissionError) as e:
            _LOGGER.error("Periodic health check failed: %s", e)
            return False
        else:
            return True

    def get_engine(self) -> Any:
        """Get the engine for the database with optimized settings."""
        return self.engine

    def set_db_version(self) -> None:
        """Set the database version in the metadata table."""
        # Use direct engine connection during initialization
        with self.engine.begin() as conn:
            try:
                # Try to update if exists, else insert
                result = conn.execute(
                    text("SELECT value FROM metadata WHERE key = 'db_version'")
                ).fetchone()
                if result:
                    conn.execute(
                        text(
                            "UPDATE metadata SET value = :value WHERE key = 'db_version'"
                        ),
                        {"value": str(DB_VERSION)},
                    )
                else:
                    conn.execute(
                        text(
                            "INSERT INTO metadata (key, value) VALUES ('db_version', :value)"
                        ),
                        {"value": str(DB_VERSION)},
                    )
            except Exception as e:
                _LOGGER.error("Failed to set db_version in metadata table: %s", e)
                raise

    def get_db_version(self) -> int:
        """Get the database version from the metadata table."""
        with self.get_session() as session:
            try:
                metadata_entry = (
                    session.query(self.Metadata).filter_by(key="db_version").first()
                )
                return int(metadata_entry.value) if metadata_entry else 0
            except Exception as e:
                _LOGGER.error("Failed to get db_version from metadata table: %s", e)
                raise

    def delete_db(self) -> None:
        """Delete the database file."""
        if self.db_path and self.db_path.exists():
            try:
                self.db_path.unlink()
                _LOGGER.info("Deleted database at %s", self.db_path)
            except (OSError, PermissionError) as e:
                _LOGGER.error("Failed to delete database file: %s", e)

    def force_reinitialize(self) -> None:
        """Force reinitialization of the database tables."""
        _LOGGER.debug("Forcing database reinitialization")
        self.init_db()
        self.set_db_version()

    def _get_last_prune_time(self) -> datetime | None:
        """Get timestamp of last successful prune operation.

        Returns:
            datetime of last prune, or None if not recorded
        """
        try:
            with self.get_session() as session:
                result = (
                    session.query(self.Metadata)
                    .filter_by(key="last_prune_time")
                    .first()
                )
                if result:
                    return datetime.fromisoformat(result.value)
        except (ValueError, AttributeError, SQLAlchemyError, OSError) as e:
            _LOGGER.debug("Failed to get last prune time: %s", e)
        return None

    def _set_last_prune_time(self, timestamp: datetime, session: Any = None) -> None:
        """Record timestamp of successful prune operation.

        Args:
            timestamp: When the prune occurred
            session: Optional existing session to use (avoids nested locks)
        """
        try:
            if session is not None:
                # Use existing session to avoid nested lock acquisition
                existing = (
                    session.query(self.Metadata)
                    .filter_by(key="last_prune_time")
                    .first()
                )
                if existing:
                    existing.value = timestamp.isoformat()
                else:
                    session.add(
                        self.Metadata(
                            key="last_prune_time", value=timestamp.isoformat()
                        )
                    )
                session.commit()
            else:
                # Fallback to new locked session if not provided
                with self.get_locked_session() as new_session:
                    existing = (
                        new_session.query(self.Metadata)
                        .filter_by(key="last_prune_time")
                        .first()
                    )
                    if existing:
                        existing.value = timestamp.isoformat()
                    else:
                        new_session.add(
                            self.Metadata(
                                key="last_prune_time", value=timestamp.isoformat()
                            )
                        )
                    new_session.commit()
        except (SQLAlchemyError, OSError, ValueError) as e:
            _LOGGER.warning("Failed to record prune timestamp: %s", e)

    # Master election and instance position methods removed - no longer needed with single-instance architecture

    def init_db(self) -> None:
        """Initialize the database with WAL mode."""
        _LOGGER.debug("Starting database initialization")
        try:
            # Enable WAL mode for better concurrent writes
            self._enable_wal_mode()
            # Create all tables with checkfirst to avoid race conditions
            _LOGGER.debug("Creating database tables")
            Base.metadata.create_all(self.engine, checkfirst=True)
            _LOGGER.debug("Database tables created successfully")
        except sa.exc.OperationalError as err:
            # Handle errors when creating tables
            if err.orig and hasattr(err.orig, "sqlite_errno"):
                if err.orig.sqlite_errno == 1:
                    _LOGGER.debug(
                        "Table already exists (race condition), continuing: %s", err
                    )
                    # Continue - other tables might still need to be created
                    # Try to create remaining tables individually
                    self._create_tables_individually()
                else:
                    _LOGGER.error("Database initialization failed: %s", err)
                    raise
            else:
                _LOGGER.error("Database initialization failed: %s", err)
                raise
        except Exception as err:
            _LOGGER.error("Database initialization failed: %s", err)
            raise

    def _enable_wal_mode(self) -> None:
        """Enable SQLite WAL mode for better concurrent writes."""
        try:
            with self.engine.connect() as conn:
                conn.execute(sa.text("PRAGMA journal_mode=WAL"))
        except sa.exc.SQLAlchemyError as err:
            _LOGGER.debug("Failed to enable WAL mode: %s", err)

    def _create_tables_individually(self) -> None:
        """Create tables individually to handle race conditions."""
        for table in Base.metadata.tables.values():
            try:
                table.create(self.engine, checkfirst=True)
            except sa.exc.OperationalError as err:
                if err.orig and hasattr(err.orig, "sqlite_errno"):
                    if err.orig.sqlite_errno == 1:
                        _LOGGER.debug("Table %s already exists, skipping", table.name)
                        continue
                raise

    # --- Load Data ---

    async def load_data(self) -> None:
        """Load the data from the database for all areas.

        This method iterates over all configured areas and loads data for each.
        """

        def _read_data_operation(
            area_name: str,
        ) -> tuple[Any, list[Any], list[str]]:
            """Read data WITHOUT lock (parallel-safe) for a specific area."""
            stale_entity_ids = []
            with self.get_session() as session:
                # Query by area_name instead of entry_id
                area = session.query(self.Areas).filter_by(area_name=area_name).first()
                entities = (
                    session.query(self.Entities)
                    .filter_by(area_name=area_name)
                    .order_by(self.Entities.entity_id)
                    .all()
                )
                if entities:
                    # Get the area's entity manager to check if entities exist
                    area_data = self.coordinator.get_area_or_default(area_name)
                    if area_data:
                        for entity_obj in entities:
                            # Check if entity exists in current coordinator config
                            try:
                                area_data.entities.get_entity(entity_obj.entity_id)
                            except ValueError:
                                # Entity not found in coordinator - identify if stale
                                should_delete = False
                                if hasattr(area_data.entities, "entity_ids"):
                                    current_entity_ids = set(
                                        area_data.entities.entity_ids
                                    )
                                    if entity_obj.entity_id not in current_entity_ids:
                                        should_delete = True
                                elif hasattr(area_data.entities, "entities"):
                                    # Fallback for mock objects that have entities dict
                                    current_entity_ids = set(
                                        area_data.entities.entities.keys()
                                    )
                                    if entity_obj.entity_id not in current_entity_ids:
                                        should_delete = True
                                else:
                                    # Can't determine current config - assume entity is stale
                                    should_delete = True

                                if should_delete:
                                    stale_entity_ids.append(entity_obj.entity_id)
            return area, entities, stale_entity_ids

        def _delete_stale_operation(area_name: str, stale_ids: list[str]) -> None:
            """Delete stale entities (requires lock to prevent race conditions)."""
            with self.get_locked_session() as session:
                for entity_id in stale_ids:
                    _LOGGER.info(
                        "Deleting stale entity %s from database for area %s (not in current config)",
                        entity_id,
                        area_name,
                    )
                    session.query(self.Entities).filter_by(
                        area_name=area_name, entity_id=entity_id
                    ).delete()
                session.commit()

        try:
            # Load data for each configured area
            for area_name in self.coordinator.get_area_names():
                area_data = self.coordinator.get_area_or_default(area_name)
                if area_data is None:
                    continue

                # Phase 1: Read without lock (all instances in parallel)
                area, entities, stale_ids = await self.hass.async_add_executor_job(
                    _read_data_operation, area_name
                )

                # Update prior from area data
                if area and area.area_prior is not None:
                    area_data.prior.set_global_prior(area.area_prior)

                # Process entities
                if entities:
                    for entity_obj in entities:
                        if entity_obj.entity_id in stale_ids:
                            # Skip stale entities, will be deleted in phase 2
                            continue

                        # Try to get existing entity from coordinator
                        try:
                            existing_entity = area_data.entities.get_entity(
                                entity_obj.entity_id
                            )
                            # Update existing entity with database values (preserve database timestamp)
                            existing_entity.update_decay(
                                entity_obj.decay_start,
                                entity_obj.is_decaying,
                            )
                            existing_entity.update_likelihood(
                                entity_obj.prob_given_true,
                                entity_obj.prob_given_false,
                            )
                            # DB weight takes priority over configured defaults when valid
                            if hasattr(existing_entity, "type") and hasattr(
                                existing_entity.type, "weight"
                            ):
                                try:
                                    weight_val = float(entity_obj.weight)
                                    if MIN_WEIGHT <= weight_val <= MAX_WEIGHT:
                                        existing_entity.type.weight = weight_val
                                except (TypeError, ValueError):
                                    pass
                            existing_entity.last_updated = entity_obj.last_updated
                            existing_entity.previous_evidence = entity_obj.evidence
                            _LOGGER.debug(
                                "Updated existing entity %s with database values for area %s",
                                entity_obj.entity_id,
                                area_name,
                            )
                        except ValueError:
                            # Entity should exist but doesn't - create it from database
                            # (This handles cases where we can't determine current config, like in tests)
                            _LOGGER.warning(
                                "Entity %s not found in coordinator for area %s but is in config, creating from database",
                                entity_obj.entity_id,
                                area_name,
                            )
                            new_entity = area_data.factory.create_from_db(entity_obj)
                            area_data.entities.add_entity(new_entity)

                # Phase 2: Only lock if cleanup needed (rare)
                if stale_ids:
                    await self.hass.async_add_executor_job(
                        _delete_stale_operation, area_name, stale_ids
                    )

            _LOGGER.debug("Loaded area occupancy data")

        except (
            sa.exc.SQLAlchemyError,
            HomeAssistantError,
            TimeoutError,
            OSError,
            RuntimeError,
        ) as err:
            _LOGGER.error("Failed to load area occupancy data: %s", err)
            # Don't raise the error, just log it and continue
            # This allows the integration to start even if data loading fails

    # --- Save Data ---

<<<<<<< HEAD
    def save_area_data(self, area_name: str | None = None) -> None:
        """Save the area data to the database.

        Args:
            area_name: Optional area name to save. If None, saves all areas.

        With single-instance architecture, no file lock is required.
        """
        try:
            # Determine which areas to save
            if area_name:
                areas_to_save = [area_name]
            else:
                areas_to_save = self.coordinator.get_area_names()

            for area_name_item in areas_to_save:
                area_data_obj = self.coordinator.get_area_or_default(area_name_item)
                if area_data_obj is None:
                    _LOGGER.warning(
                        "Cannot save area data: area '%s' not found", area_name_item
                    )
                    continue

                cfg = area_data_obj.config

                # Call area_prior() method to get the actual value
                area_prior_value = self.coordinator.area_prior(area_name_item)

                with self.get_session() as session:
                    area_data = {
                        "entry_id": self.coordinator.entry_id,
                        "area_name": area_name_item,
                        "area_id": cfg.area_id,
                        "purpose": cfg.purpose,
                        "threshold": cfg.threshold,
                        "area_prior": area_prior_value,
                        "updated_at": dt_util.utcnow(),
                    }

                    _LOGGER.debug("Attempting to insert area data: %s", area_data)

                    # Validate required fields
                    if not area_data["entry_id"]:
                        _LOGGER.error("entry_id is empty or None, cannot insert area")
                        continue

                    if not area_data["area_name"]:
                        _LOGGER.error("area_name is empty or None, cannot insert area")
                        continue

                    if not area_data["purpose"]:
                        _LOGGER.error("purpose is empty or None, cannot insert area")
                        continue

                    if area_data["threshold"] is None:
                        _LOGGER.error("threshold is None, cannot insert area")
                        continue

                    if area_data["area_prior"] is None:
                        _LOGGER.error("area_prior is None, cannot insert area")
                        continue

                    # Handle area_id - use entry_id as fallback if area_id is None or empty
                    if not area_data.get("area_id"):
                        _LOGGER.info(
                            "area_id is None or empty, using entry_id as fallback: %s",
                            area_data["entry_id"],
                        )
                        area_data["area_id"] = area_data["entry_id"]
=======
    def save_area_data(self) -> None:
        """Save the area data to the database (master-only)."""
        # Debounce to reduce bursts
        now_ts = time.monotonic()
        if (now_ts - self._last_area_save_ts) < self._save_debounce_seconds:
            _LOGGER.debug("save_area_data debounced")
            return

        def _attempt(session: Any) -> bool:
            cfg = self.coordinator.config

            # Determine area_prior value to save
            # If global_prior has not been explicitly set (is None), preserve existing DB value
            # or use DEFAULT_AREA_PRIOR to avoid overwriting learned priors with MIN_PRIOR
            if self.coordinator.prior.global_prior is None:
                # global_prior not set yet - preserve existing value or use reasonable default
                existing_area = (
                    session.query(self.Areas)
                    .filter_by(entry_id=self.coordinator.entry_id)
                    .first()
                )
                if existing_area and existing_area.area_prior is not None:
                    # Preserve existing learned prior from database
                    area_prior_to_save = existing_area.area_prior
                    _LOGGER.debug(
                        "global_prior not set, preserving existing area_prior from DB: %.4f",
                        area_prior_to_save,
                    )
                else:
                    # No existing value - use DEFAULT_AREA_PRIOR instead of MIN_PRIOR
                    area_prior_to_save = DEFAULT_AREA_PRIOR
                    _LOGGER.debug(
                        "global_prior not set and no existing value, using DEFAULT_AREA_PRIOR: %.4f",
                        area_prior_to_save,
                    )
            else:
                # global_prior has been explicitly set - use the calculated value
                area_prior_to_save = self.coordinator.area_prior
                # Defensive check: if area_prior is None despite global_prior being set,
                # use DEFAULT_AREA_PRIOR as fallback to avoid validation failure
                if area_prior_to_save is None:
                    _LOGGER.warning(
                        "coordinator.area_prior is None despite global_prior being set, "
                        "using DEFAULT_AREA_PRIOR as fallback"
                    )
                    area_prior_to_save = DEFAULT_AREA_PRIOR

            area_data = {
                "entry_id": self.coordinator.entry_id,
                "area_name": cfg.name,
                "area_id": cfg.area_id,
                "purpose": cfg.purpose,
                "threshold": cfg.threshold,
                "area_prior": area_prior_to_save,
                "updated_at": dt_util.utcnow(),
            }

            _LOGGER.debug("Attempting to upsert area data: %s", area_data)

            # Validate required fields
            if not area_data["entry_id"]:
                _LOGGER.error("entry_id is empty or None, cannot insert area")
                return False

            if not area_data["area_name"]:
                _LOGGER.error("area_name is empty or None, cannot insert area")
                return False

            if not area_data["purpose"]:
                _LOGGER.error("purpose is empty or None, cannot insert area")
                return False

            if area_data["threshold"] is None:
                _LOGGER.error("threshold is None, cannot insert area")
                return False

            if area_data["area_prior"] is None:
                _LOGGER.error("area_prior is None, cannot insert area")
                return False

            # Handle area_id - use entry_id as fallback if area_id is None or empty
            if not area_data["area_id"]:
                _LOGGER.info(
                    "area_id is None or empty, using entry_id as fallback: %s",
                    area_data["entry_id"],
                )
                area_data["area_id"] = area_data["entry_id"]

            area_obj = self.Areas.from_dict(area_data)
            session.merge(area_obj)
            session.commit()
            _LOGGER.info(
                "Successfully saved area data for entry_id: %s",
                area_data["entry_id"],
            )
            return True
>>>>>>> 59f9538f

        try:
            # Retry with backoff under a file lock
            backoffs = [0.1, 0.25, 0.5, 1.0]
            for attempt, delay in enumerate(backoffs, start=1):
                try:
                    with self.get_locked_session() as session:
                        success = _attempt(session)
                    if not success:
                        raise ValueError(
                            "Area data validation failed; required fields missing or invalid"
                        )
                    # Update debounce timestamp only after a successful attempt
                    self._last_area_save_ts = time.monotonic()
                    break
                except (sa.exc.OperationalError, sa.exc.TimeoutError) as err:
                    _LOGGER.warning(
                        "save_area_data attempt %d failed: %s", attempt, err
                    )
                    if attempt == len(backoffs):
                        # Ensure next call is not debounced due to a recent success
                        self._last_area_save_ts = 0.0
                        raise
                    time.sleep(delay)
            _LOGGER.debug("Saved area data")
        except Exception as err:
            _LOGGER.error("Failed to save area data: %s", err)
            raise

    def save_entity_data(self) -> None:
<<<<<<< HEAD
        """Save the entity data to the database for all areas.

        With single-instance architecture, no file lock is required.
        """
        try:
            with self.get_session() as session:
                # Iterate over all areas and save their entities
                for area_name in self.coordinator.get_area_names():
                    area_data = self.coordinator.get_area_or_default(area_name)
                    if area_data is None:
                        continue

                    entities = area_data.entities.entities.values()
                    for entity in entities:
                        # Skip entities with missing type information
                        if not hasattr(entity, "type") or not entity.type:
                            _LOGGER.warning(
                                "Entity %s has no type information, skipping",
                                entity.entity_id,
                            )
                            continue

                    entity_type = getattr(entity.type, "input_type", None)
                    if entity_type is None:
                        _LOGGER.warning(
                            "Entity %s has no input_type, skipping", entity.entity_id
                        )
                        continue
=======
        """Save the entity data to the database (master-only)."""
        # Debounce to reduce bursts
        now_ts = time.monotonic()
        if (now_ts - self._last_entities_save_ts) < self._save_debounce_seconds:
            _LOGGER.debug("save_entity_data debounced")
            return
>>>>>>> 59f9538f

        def _attempt(session: Any) -> int:
            entities = self.coordinator.entities.entities.values()
            merges_count = 0
            for entity in entities:
                # Skip entities with missing type information
                if not hasattr(entity, "type") or not entity.type:
                    _LOGGER.warning(
                        "Entity %s has no type information, skipping",
                        entity.entity_id,
                    )
                    continue

                entity_type = getattr(entity.type, "input_type", None)
                if entity_type is None:
                    _LOGGER.warning(
                        "Entity %s has no input_type, skipping", entity.entity_id
                    )
                    continue

                # Normalize values before persisting
                try:
                    weight = float(
                        getattr(entity.type, "weight", DEFAULT_ENTITY_WEIGHT)
                    )
                except (TypeError, ValueError):
                    weight = DEFAULT_ENTITY_WEIGHT
                # Clamp weight to bounds
                weight = max(MIN_WEIGHT, min(MAX_WEIGHT, weight))

                # Clamp likelihoods to valid probability bounds
                prob_true = max(
                    MIN_PROBABILITY,
                    min(MAX_PROBABILITY, float(entity.prob_given_true)),
                )
                prob_false = max(
                    MIN_PROBABILITY,
                    min(MAX_PROBABILITY, float(entity.prob_given_false)),
                )

<<<<<<< HEAD
                    last_updated = entity.last_updated or dt_util.utcnow()

                    entity_data = {
                        "entry_id": self.coordinator.entry_id,
                        "area_name": area_name,
                        "entity_id": entity.entity_id,
                        "entity_type": entity_type,
                        "weight": weight,
                        "prob_given_true": prob_true,
                        "prob_given_false": prob_false,
                        "last_updated": last_updated,
                        "is_decaying": entity.decay.is_decaying,
                        "decay_start": entity.decay.decay_start,
                        "evidence": evidence_val,
                    }

                    # Use session.merge for upsert functionality
                    entity_obj = self.Entities.from_dict(entity_data)
                    session.merge(entity_obj)
=======
                # Evidence must be a boolean for the DB schema
                evidence_val = (
                    bool(entity.evidence) if entity.evidence is not None else False
                )
>>>>>>> 59f9538f

                last_updated = entity.last_updated or dt_util.utcnow()

                entity_data = {
                    "entry_id": self.coordinator.entry_id,
                    "entity_id": entity.entity_id,
                    "entity_type": entity_type,
                    "weight": weight,
                    "prob_given_true": prob_true,
                    "prob_given_false": prob_false,
                    "last_updated": last_updated,
                    "is_decaying": entity.decay.is_decaying,
                    "decay_start": entity.decay.decay_start,
                    "evidence": evidence_val,
                }

                # Use session.merge for upsert functionality
                entity_obj = self.Entities.from_dict(entity_data)
                session.merge(entity_obj)
                merges_count += 1

            session.commit()
            return merges_count

        try:
            backoffs = [0.1, 0.25, 0.5, 1.0]
            for attempt, delay in enumerate(backoffs, start=1):
                try:
                    with self.get_locked_session() as session:
                        _attempt(session)
                    # Update debounce timestamp after any successful attempt,
                    # regardless of whether merges occurred, to avoid rapid retries
                    self._last_entities_save_ts = time.monotonic()
                    # Whether merges happened or not, no further retries are useful
                    break
                except (sa.exc.OperationalError, sa.exc.TimeoutError) as err:
                    _LOGGER.warning(
                        "save_entity_data attempt %d failed: %s", attempt, err
                    )
                    if attempt == len(backoffs):
                        # Ensure next call is not debounced due to a recent success
                        self._last_entities_save_ts = 0.0
                        raise
                    time.sleep(delay)
            _LOGGER.debug("Saved entity data")

            # Clean up any orphaned entities after saving current ones
            try:
                cleaned_count = self.cleanup_orphaned_entities()
                if cleaned_count > 0:
                    _LOGGER.info(
                        "Cleaned up %d orphaned entities after saving", cleaned_count
                    )
            except (
                sa.exc.SQLAlchemyError,
                HomeAssistantError,
                TimeoutError,
                OSError,
            ) as cleanup_err:
                _LOGGER.error("Failed to cleanup orphaned entities: %s", cleanup_err)

        except Exception as err:
            _LOGGER.error("Failed to save entity data: %s", err)
            raise

    def save_data(self) -> None:
        """Save both area and entity data to the database."""
        self.save_area_data()
        self.save_entity_data()

    def cleanup_orphaned_entities(self) -> int:
        """Clean up entities from database that are no longer in the current configuration.

        This method removes entities and their associated intervals that exist in the database
        but are no longer present in the coordinator's current entity configuration.

        Returns:
            int: Number of entities that were cleaned up
        """
        total_cleaned = 0
        try:
            for area_name in self.coordinator.get_area_names():
                area_data = self.coordinator.get_area_or_default(area_name)
                if area_data is None:
                    continue

                def _cleanup_operation(area_name: str, area_data: Any) -> int:
                    with self.get_session() as session:
                        # Get all entity IDs currently configured for this area
                        # Handle cases where entities might be a SimpleNamespace or mock object
                        if hasattr(area_data.entities, "entity_ids"):
                            current_entity_ids = set(area_data.entities.entity_ids)
                        elif hasattr(area_data.entities, "entities"):
                            # Fallback for mock objects that have entities dict
                            current_entity_ids = set(area_data.entities.entities.keys())
                        else:
                            # If we can't determine current entities, skip cleanup
                            _LOGGER.debug(
                                "Cannot determine current entity IDs for area %s, skipping cleanup",
                                area_name,
                            )
                            return 0

                        # Query all entities for this area_name from database
                        db_entities = (
                            session.query(self.Entities)
                            .filter_by(area_name=area_name)
                            .all()
                        )

                        # Find entities that exist in database but not in current config
                        orphaned_entities = [
                            entity
                            for entity in db_entities
                            if entity.entity_id not in current_entity_ids
                        ]

                        if not orphaned_entities:
                            _LOGGER.debug(
                                "No orphaned entities found for area %s",
                                area_name,
                            )
                            return 0

                        # Delete orphaned entities and their intervals
                        orphaned_count = 0
                        for entity in orphaned_entities:
                            _LOGGER.info(
                                "Removing orphaned entity %s from database for area %s (no longer in config)",
                                entity.entity_id,
                                area_name,
                            )

                            # First delete all intervals for this entity
                            intervals_deleted = (
                                session.query(self.Intervals)
                                .filter_by(entity_id=entity.entity_id)
                                .delete()
                            )

                            if intervals_deleted > 0:
                                _LOGGER.debug(
                                    "Deleted %d intervals for orphaned entity %s",
                                    intervals_deleted,
                                    entity.entity_id,
                                )

                            # Then delete the entity
                            session.delete(entity)
                            orphaned_count += 1

                        session.commit()
                        _LOGGER.info(
                            "Cleaned up %d orphaned entities for area %s",
                            orphaned_count,
                            area_name,
                        )
                        return orphaned_count

                result = _cleanup_operation(area_name, area_data)
                total_cleaned += result

        except (
            sa.exc.SQLAlchemyError,
            HomeAssistantError,
            OSError,
            RuntimeError,
        ) as err:
            _LOGGER.error("Failed to cleanup orphaned entities: %s", err)
            return total_cleaned
        return total_cleaned

    def delete_area_data(self, area_name: str) -> int:
        """Delete all database data for a removed area.

        This includes:
        - All entities for the area
        - All intervals for those entities
        - All priors for the area
        - The area record itself

        Args:
            area_name: Name of the area to delete

        Returns:
            int: Number of entities deleted
        """
        deleted_count = 0
        try:
            with self.get_session() as session:
                # Get all entities for this area
                db_entities = (
                    session.query(self.Entities).filter_by(area_name=area_name).all()
                )

                # Delete all intervals for entities in this area
                for entity in db_entities:
                    intervals_deleted = (
                        session.query(self.Intervals)
                        .filter_by(entity_id=entity.entity_id)
                        .delete()
                    )
                    if intervals_deleted > 0:
                        _LOGGER.debug(
                            "Deleted %d intervals for entity %s in removed area %s",
                            intervals_deleted,
                            entity.entity_id,
                            area_name,
                        )

                # Delete all entities for this area
                entities_deleted = (
                    session.query(self.Entities).filter_by(area_name=area_name).delete()
                )
                deleted_count = entities_deleted
                if entities_deleted > 0:
                    _LOGGER.debug(
                        "Deleted %d entities for removed area %s",
                        entities_deleted,
                        area_name,
                    )

                # Delete priors for this area
                priors_deleted = (
                    session.query(self.Priors).filter_by(area_name=area_name).delete()
                )
                if priors_deleted > 0:
                    _LOGGER.debug(
                        "Deleted %d priors for removed area %s",
                        priors_deleted,
                        area_name,
                    )

                # Delete the area record itself
                area_deleted = (
                    session.query(self.Areas).filter_by(area_name=area_name).delete()
                )
                if area_deleted > 0:
                    _LOGGER.debug("Deleted area record for removed area %s", area_name)

                session.commit()
                _LOGGER.info(
                    "Deleted all data for removed area %s (%d entities, %d priors, %d area records)",
                    area_name,
                    deleted_count,
                    priors_deleted,
                    area_deleted,
                )
        except (SQLAlchemyError, OSError) as err:
            _LOGGER.error(
                "Failed to delete data for removed area %s: %s", area_name, err
            )
        return deleted_count

    # --- Sync Data from Recorder ---

    def is_valid_state(self, state: Any) -> bool:
        """Check if a state is valid."""
        return state not in INVALID_STATES

    def is_intervals_empty(self) -> bool:
        """Check if the intervals table is empty using ORM (read-only, no lock)."""
        try:
            with self.get_session() as session:
                count = session.query(self.Intervals).count()
                return bool(count == 0)
        except (sa.exc.SQLAlchemyError, HomeAssistantError, TimeoutError, OSError) as e:
            # If table doesn't exist, it's considered empty
            if "no such table" in str(e).lower():
                _LOGGER.debug("Intervals table doesn't exist yet, considering empty")
                return True
            _LOGGER.error("Failed to check if intervals empty: %s", e)
            # Return True as fallback to trigger data population
            return True

    def safe_is_intervals_empty(self) -> bool:
        """Safely check if intervals table is empty (fast, no integrity checks).

        Note: Database integrity checks are deferred to background health check
        task that runs 60 seconds after startup to avoid blocking integration loading.

        Returns:
            bool: True if intervals are empty, False if intervals exist
        """
        try:
            # Quick check - assume database is healthy during startup
            # Integrity checks will be performed by background health check task
            return self.is_intervals_empty()
        except (sa.exc.SQLAlchemyError, HomeAssistantError, TimeoutError, OSError) as e:
            # If we hit a corruption error, log it but don't block startup
            if self.is_database_corrupted(e):
                _LOGGER.warning(
                    "Database may be corrupted (error: %s). "
                    "Background health check will attempt recovery in 60 seconds.",
                    e,
                )
            else:
                _LOGGER.error("Unexpected error checking intervals: %s", e)

            # Assume empty to trigger data population, but don't block startup
            return True

    def get_area_data(self, entry_id: str) -> dict[str, Any] | None:
        """Get area data for a specific entry_id (read-only, no lock)."""
        try:
            with self.get_session() as session:
                area = session.query(self.Areas).filter_by(entry_id=entry_id).first()
                if area:
                    return dict(area.to_dict())
                return None
        except sa.exc.SQLAlchemyError as e:
            _LOGGER.error("Failed to get area data: %s", e)
            return None

    async def ensure_area_exists(self) -> None:
        """Ensure that the area record exists in the database."""
        try:
            # Check if area exists
            existing_area = self.get_area_data(self.coordinator.entry_id)
            if existing_area:
                _LOGGER.debug(
                    "Area already exists for entry_id: %s", self.coordinator.entry_id
                )
                return

            # Area doesn't exist, force create it
            _LOGGER.info(
                "Area not found, forcing creation for entry_id: %s",
                self.coordinator.entry_id,
            )
            self.save_data()

            # Verify it was created
            new_area = self.get_area_data(self.coordinator.entry_id)
            if new_area:
                _LOGGER.info("Successfully created area: %s", new_area)
            else:
                _LOGGER.error(
                    "Failed to create area for entry_id: %s", self.coordinator.entry_id
                )

        except (sa.exc.SQLAlchemyError, HomeAssistantError, TimeoutError, OSError) as e:
            _LOGGER.error("Error ensuring area exists: %s", e)

    def get_latest_interval(self) -> datetime:
        """Return the latest interval end time minus 1 hour, or default window if none (read-only, no lock)."""
        try:
            with self.get_session() as session:
                result = session.execute(
                    sa.select(sa.func.max(self.Intervals.end_time))
                ).scalar()
                if result:
                    return result - timedelta(hours=1)
                return dt_util.now() - timedelta(days=10)
        except (sa.exc.SQLAlchemyError, HomeAssistantError, TimeoutError, OSError) as e:
            # If table doesn't exist or any other error, return a default time
            if "no such table" in str(e).lower():
                _LOGGER.debug("Intervals table doesn't exist yet, using default time")
            else:
                _LOGGER.warning(
                    "Failed to get latest interval, using default time: %s", e
                )
            return dt_util.now() - timedelta(days=10)

    def _states_to_intervals(
        self, states: dict[str, list[State]], end_time: datetime
    ) -> list[dict[str, Any]]:
        """Convert states to intervals by processing consecutive state changes for each entity.

        Args:
            states: Dictionary mapping entity_id to list of State objects
            end_time: The end time for the analysis period

        Returns:
            List of interval dictionaries with proper start_time, end_time, and duration_seconds

        """
        intervals = []
        retention_time = dt_util.now() - timedelta(days=RETENTION_DAYS)

        for entity_id, state_list in states.items():
            if not state_list:
                continue

            # Sort states by last_changed time
            sorted_states = sorted(state_list, key=lambda s: s.last_changed)

            # Process each state to create intervals
            for i, state in enumerate(sorted_states):
                # Skip states outside retention period
                if state.last_changed < retention_time:
                    continue

                # Determine the end time for this interval
                if i + 1 < len(sorted_states):
                    # Use the start time of the next state as the end time
                    interval_end = sorted_states[i + 1].last_changed
                else:
                    # For the last state, use the analysis end time
                    interval_end = end_time

                # Calculate duration
                duration_seconds = (interval_end - state.last_changed).total_seconds()

                # Apply filtering based on state and duration
                if state.state == "on":
                    if duration_seconds <= MAX_INTERVAL_SECONDS:
                        intervals.append(
                            {
                                "entity_id": entity_id,
                                "state": state.state,
                                "start_time": state.last_changed,
                                "end_time": interval_end,
                                "duration_seconds": duration_seconds,
                                "created_at": dt_util.utcnow(),
                            }
                        )
                elif (
                    self.is_valid_state(state.state)
                    and duration_seconds >= MIN_INTERVAL_SECONDS
                ):
                    intervals.append(
                        {
                            "entity_id": entity_id,
                            "state": state.state,
                            "start_time": state.last_changed,
                            "end_time": interval_end,
                            "duration_seconds": duration_seconds,
                            "created_at": dt_util.utcnow(),
                        }
                    )

        _LOGGER.debug("Created %d intervals from states", len(intervals))
        return intervals

    async def sync_states(
        self,
    ) -> None:
        """Fetch states history from recorder and commit to Intervals table for all areas."""
        hass = self.coordinator.hass
        recorder = get_instance(hass)
        start_time = self.get_latest_interval()
        end_time = dt_util.now()

        # Collect all entity IDs from all areas
        all_entity_ids = []
        for area_name in self.coordinator.get_area_names():
            area_data = self.coordinator.get_area_or_default(area_name)
            if area_data:
                all_entity_ids.extend(area_data.entities.entity_ids)
        entity_ids = list(set(all_entity_ids))  # Remove duplicates

        try:
            states = await recorder.async_add_executor_job(
                lambda: get_significant_states(
                    hass,
                    start_time,
                    end_time,
                    entity_ids,
                    minimal_response=False,
                )
            )
            _LOGGER.debug("Found %d states", len(states))

            if states:
                # Convert states to proper intervals with correct duration calculation
                intervals = self._states_to_intervals(states, end_time)  # type: ignore[arg-type]
                _LOGGER.debug("Syncing %d intervals", len(intervals))
                if intervals:
                    with self.get_locked_session() as session:
                        for interval_data in intervals:
                            # Check if interval already exists to avoid UNIQUE constraint violation
                            existing = (
                                session.query(self.Intervals)
                                .filter(
                                    self.Intervals.entity_id
                                    == interval_data["entity_id"],
                                    self.Intervals.start_time
                                    == interval_data["start_time"],
                                    self.Intervals.end_time
                                    == interval_data["end_time"],
                                )
                                .first()
                            )

                            if not existing:
                                # Only create if it doesn't exist
                                interval_obj = self.Intervals.from_dict(interval_data)
                                session.add(interval_obj)
                        session.commit()
                _LOGGER.debug("Synced %d intervals", len(intervals))
            else:
                _LOGGER.debug("No states found in recorder query result")

        except (HomeAssistantError, TimeoutError) as err:
            _LOGGER.error("Error getting states: %s", err)
            raise

    def prune_old_intervals(self, force: bool = False) -> int:
        """Delete intervals older than RETENTION_DAYS (coordinated across instances).

        Args:
            force: If True, skip the recent-prune check

        Returns:
            Number of intervals deleted
        """
        # Skip if pruned recently (within last hour) unless forced
        if not force:
            last_prune = self._get_last_prune_time()
            if last_prune:
                time_since_prune = (dt_util.utcnow() - last_prune).total_seconds()
                if time_since_prune < 3600:  # 1 hour
                    _LOGGER.debug(
                        "Skipping prune - last run was %d minutes ago",
                        int(time_since_prune / 60),
                    )
                    return 0

        cutoff_date = dt_util.utcnow() - timedelta(days=RETENTION_DAYS)
        _LOGGER.debug("Pruning intervals older than %s", cutoff_date)

        try:
            with self.get_session() as session:
                # Count intervals to be deleted for logging
                count_query = session.query(func.count(self.Intervals.id)).filter(
                    self.Intervals.start_time < cutoff_date
                )
                intervals_to_delete = count_query.scalar() or 0

                if intervals_to_delete == 0:
                    _LOGGER.debug("No old intervals to prune")
                    # Still record the prune attempt to prevent other instances from trying
                    self._set_last_prune_time(dt_util.utcnow(), session)
                    return 0

                # Delete old intervals
                delete_query = session.query(self.Intervals).filter(
                    self.Intervals.start_time < cutoff_date
                )
                deleted_count = delete_query.delete(synchronize_session=False)

                session.commit()

                _LOGGER.info(
                    "Pruned %d intervals older than %d days (cutoff: %s)",
                    deleted_count,
                    RETENTION_DAYS,
                    cutoff_date,
                )

                # Record successful prune
                self._set_last_prune_time(dt_util.utcnow(), session)

                return deleted_count

        except OperationalError as e:
            _LOGGER.error("Database connection error during interval pruning: %s", e)
            return 0
        except DataError as e:
            _LOGGER.error("Database data error during interval pruning: %s", e)
            return 0
        except ProgrammingError as e:
            _LOGGER.error("Database query error during interval pruning: %s", e)
            return 0
        except SQLAlchemyError as e:
            _LOGGER.error("Database error during interval pruning: %s", e)
            return 0
        except (ValueError, TypeError, RuntimeError, OSError) as e:
            _LOGGER.error("Unexpected error during interval pruning: %s", e)
            return 0

    def get_aggregated_intervals_by_slot(
        self, entry_id: str, slot_minutes: int = 60
    ) -> list[tuple[int, int, float]]:
        """Get aggregated interval data using SQL GROUP BY for better performance.

        Args:
            entry_id: The area entry ID to filter by
            slot_minutes: Time slot size in minutes

        Returns:
            List of (day_of_week, time_slot, total_occupied_seconds) tuples

        """
        _LOGGER.debug("Getting aggregated intervals by slot using SQL GROUP BY")

        try:
            with self.get_session() as session:
                # Use SQLite datetime functions to group intervals by day and time slot
                # This is much more efficient than Python loops
                query = (
                    session.query(
                        func.strftime("%w", self.Intervals.start_time).label(
                            "day_of_week"
                        ),
                        func.cast(
                            (
                                func.cast(
                                    func.strftime("%H", self.Intervals.start_time),
                                    sa.Integer,
                                )
                                * 60
                                + func.cast(
                                    func.strftime("%M", self.Intervals.start_time),
                                    sa.Integer,
                                )
                            )
                            // slot_minutes,
                            sa.Integer,
                        ).label("time_slot"),
                        func.sum(self.Intervals.duration_seconds).label(
                            "total_seconds"
                        ),
                    )
                    .join(
                        self.Entities,
                        self.Intervals.entity_id == self.Entities.entity_id,
                    )
                    .filter(
                        self.Entities.entry_id == entry_id,
                        self.Entities.entity_type
                        == "motion",  # Use string instead of InputType enum
                        self.Intervals.state == "on",
                    )
                    .group_by("day_of_week", "time_slot")
                    .order_by("day_of_week", "time_slot")
                )

                results = query.all()

                # Convert SQLite day_of_week (0=Sunday) to Python weekday (0=Monday)
                converted_results = []
                for day_str, slot, total_seconds in results:
                    try:
                        sqlite_day = int(day_str)
                        python_weekday = (
                            sqlite_day + 6
                        ) % 7  # Convert Sunday=0 to Monday=0
                        converted_results.append(
                            (python_weekday, int(slot), float(total_seconds or 0))
                        )
                    except (ValueError, TypeError) as e:
                        _LOGGER.warning(
                            "Invalid day/slot data: day=%s, slot=%s, error=%s",
                            day_str,
                            slot,
                            e,
                        )
                        continue

                _LOGGER.debug(
                    "SQL aggregation returned %d time slots", len(converted_results)
                )
                return converted_results

        except OperationalError as e:
            _LOGGER.error(
                "Database connection error during interval aggregation: %s", e
            )
            return []
        except DataError as e:
            _LOGGER.error("Database data error during interval aggregation: %s", e)
            return []
        except ProgrammingError as e:
            _LOGGER.error("Database query error during interval aggregation: %s", e)
            return []
        except SQLAlchemyError as e:
            _LOGGER.error("Database error during interval aggregation: %s", e)
            return []
        except (ValueError, TypeError, RuntimeError, OSError) as e:
            _LOGGER.error("Unexpected error during interval aggregation: %s", e)
            return []<|MERGE_RESOLUTION|>--- conflicted
+++ resolved
@@ -1178,7 +1178,6 @@
 
     # --- Save Data ---
 
-<<<<<<< HEAD
     def save_area_data(self, area_name: str | None = None) -> None:
         """Save the area data to the database.
 
@@ -1248,104 +1247,6 @@
                             area_data["entry_id"],
                         )
                         area_data["area_id"] = area_data["entry_id"]
-=======
-    def save_area_data(self) -> None:
-        """Save the area data to the database (master-only)."""
-        # Debounce to reduce bursts
-        now_ts = time.monotonic()
-        if (now_ts - self._last_area_save_ts) < self._save_debounce_seconds:
-            _LOGGER.debug("save_area_data debounced")
-            return
-
-        def _attempt(session: Any) -> bool:
-            cfg = self.coordinator.config
-
-            # Determine area_prior value to save
-            # If global_prior has not been explicitly set (is None), preserve existing DB value
-            # or use DEFAULT_AREA_PRIOR to avoid overwriting learned priors with MIN_PRIOR
-            if self.coordinator.prior.global_prior is None:
-                # global_prior not set yet - preserve existing value or use reasonable default
-                existing_area = (
-                    session.query(self.Areas)
-                    .filter_by(entry_id=self.coordinator.entry_id)
-                    .first()
-                )
-                if existing_area and existing_area.area_prior is not None:
-                    # Preserve existing learned prior from database
-                    area_prior_to_save = existing_area.area_prior
-                    _LOGGER.debug(
-                        "global_prior not set, preserving existing area_prior from DB: %.4f",
-                        area_prior_to_save,
-                    )
-                else:
-                    # No existing value - use DEFAULT_AREA_PRIOR instead of MIN_PRIOR
-                    area_prior_to_save = DEFAULT_AREA_PRIOR
-                    _LOGGER.debug(
-                        "global_prior not set and no existing value, using DEFAULT_AREA_PRIOR: %.4f",
-                        area_prior_to_save,
-                    )
-            else:
-                # global_prior has been explicitly set - use the calculated value
-                area_prior_to_save = self.coordinator.area_prior
-                # Defensive check: if area_prior is None despite global_prior being set,
-                # use DEFAULT_AREA_PRIOR as fallback to avoid validation failure
-                if area_prior_to_save is None:
-                    _LOGGER.warning(
-                        "coordinator.area_prior is None despite global_prior being set, "
-                        "using DEFAULT_AREA_PRIOR as fallback"
-                    )
-                    area_prior_to_save = DEFAULT_AREA_PRIOR
-
-            area_data = {
-                "entry_id": self.coordinator.entry_id,
-                "area_name": cfg.name,
-                "area_id": cfg.area_id,
-                "purpose": cfg.purpose,
-                "threshold": cfg.threshold,
-                "area_prior": area_prior_to_save,
-                "updated_at": dt_util.utcnow(),
-            }
-
-            _LOGGER.debug("Attempting to upsert area data: %s", area_data)
-
-            # Validate required fields
-            if not area_data["entry_id"]:
-                _LOGGER.error("entry_id is empty or None, cannot insert area")
-                return False
-
-            if not area_data["area_name"]:
-                _LOGGER.error("area_name is empty or None, cannot insert area")
-                return False
-
-            if not area_data["purpose"]:
-                _LOGGER.error("purpose is empty or None, cannot insert area")
-                return False
-
-            if area_data["threshold"] is None:
-                _LOGGER.error("threshold is None, cannot insert area")
-                return False
-
-            if area_data["area_prior"] is None:
-                _LOGGER.error("area_prior is None, cannot insert area")
-                return False
-
-            # Handle area_id - use entry_id as fallback if area_id is None or empty
-            if not area_data["area_id"]:
-                _LOGGER.info(
-                    "area_id is None or empty, using entry_id as fallback: %s",
-                    area_data["entry_id"],
-                )
-                area_data["area_id"] = area_data["entry_id"]
-
-            area_obj = self.Areas.from_dict(area_data)
-            session.merge(area_obj)
-            session.commit()
-            _LOGGER.info(
-                "Successfully saved area data for entry_id: %s",
-                area_data["entry_id"],
-            )
-            return True
->>>>>>> 59f9538f
 
         try:
             # Retry with backoff under a file lock
@@ -1376,7 +1277,6 @@
             raise
 
     def save_entity_data(self) -> None:
-<<<<<<< HEAD
         """Save the entity data to the database for all areas.
 
         With single-instance architecture, no file lock is required.
@@ -1405,14 +1305,6 @@
                             "Entity %s has no input_type, skipping", entity.entity_id
                         )
                         continue
-=======
-        """Save the entity data to the database (master-only)."""
-        # Debounce to reduce bursts
-        now_ts = time.monotonic()
-        if (now_ts - self._last_entities_save_ts) < self._save_debounce_seconds:
-            _LOGGER.debug("save_entity_data debounced")
-            return
->>>>>>> 59f9538f
 
         def _attempt(session: Any) -> int:
             entities = self.coordinator.entities.entities.values()
@@ -1453,7 +1345,6 @@
                     min(MAX_PROBABILITY, float(entity.prob_given_false)),
                 )
 
-<<<<<<< HEAD
                     last_updated = entity.last_updated or dt_util.utcnow()
 
                     entity_data = {
@@ -1473,12 +1364,6 @@
                     # Use session.merge for upsert functionality
                     entity_obj = self.Entities.from_dict(entity_data)
                     session.merge(entity_obj)
-=======
-                # Evidence must be a boolean for the DB schema
-                evidence_val = (
-                    bool(entity.evidence) if entity.evidence is not None else False
-                )
->>>>>>> 59f9538f
 
                 last_updated = entity.last_updated or dt_util.utcnow()
 
